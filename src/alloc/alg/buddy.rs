use crate::alloc::MemPool;
use crate::ll::*;
use crate::utils::*;
use std::ops::{Index,IndexMut};
use std::marker::PhantomData;
use std::mem;

#[repr(transparent)]
#[derive(Clone, Debug)]
/// Buddy memory block
/// Each memory block has some meta-data information in form of `Buddy` data
/// structure. It has a pointer to the next buddy block, if there is any.
struct Buddy {
    /// Next pointer offset
    /// We assume that usize::MAX is NULL
    next: u64,
}

impl Default for Buddy {
    fn default() -> Self {
        Self { next: u64::MAX }
    }
}

#[inline]
fn is_none(p: u64) -> bool {
    p == u64::MAX
}

#[inline]
fn off_to_option(p: u64) -> Option<u64> {
    if is_none(p) {
        None
    } else {
        Some(p)
    }
}

#[inline]
fn option_to_pptr(p: Option<u64>) -> u64 {
    if let Some(p) = p {
        p
    } else {
        u64::MAX
    }
}

#[repr(C)]
/// Buddy Allocation Algorithm
///
/// It contains 61 free-lists of available buddy blocks to keep at most `2^64`
/// bytes including meta-data information. A free-list `k` keeps all available
/// memory blocks of size `2^k` bytes. Assuming that `Buddy` has a size of 
/// 8 bytes, the shape of lists can be like this:
///
/// ```text
///    [8]: [8] -> [8]
///   [16]: [8|8] -> [8|8]
///   [32]: [8|24] -> [8|24] -> [8|24]
///   [64]: [8|56]
///   ...
/// ```
///
/// The first 8 bytes of each free block is meta-data. Once they are selected
/// for occupation, this 8 byte is going to be used, too. So, the smallest block
/// size is 8 bytes.
pub struct BuddyAlg<A: MemPool> {
    /// Lists of free blocks
    buddies: [u64; 64],

    /// The index of the last buddy list
    last_idx: usize,

    /// Total available space in bytes
    available: usize,

    /// The device size in bytes
    size: usize,

    /// An axillary ring list for allocation and recovery
    aux: Ring<(u64, u64), 128>,

    /// Low-level 64-bit logs for allocation and recovery
    log64: Ring<(u64, u64), 8>,

    /// Low-level `DropOnFailure` logs for recovery
    drop_log: Ring<(u64, usize), 8>,

    /// Indicates that it is draining `aux`
    aux_valid: bool,

    /// Log of available space
    available_log: usize,

    #[cfg(feature = "stat_footprint")]
    /// The stat_footprint of memory usage in bytes
    foot_print: usize,

    #[cfg(not(any(feature = "no_pthread", windows)))]
    /// A mutex for atomic operations
    mutex: (libc::pthread_mutex_t, libc::pthread_mutexattr_t),

    #[cfg(any(feature = "no_pthread", windows))]
    /// A mutex for atomic operations
    mutex: u64,

    // Marker
    phantom: PhantomData<A>,
}

#[inline]
const fn num_bits<T>() -> u32 {
    (mem::size_of::<T>() << 3) as u32
}

#[inline]
pub fn get_idx(x: usize) -> usize {
    if x == 0 {
        usize::MAX
    } else {
        let x = x.max(mem::size_of::<Buddy>());
        (num_bits::<usize>() - (x - 1).leading_zeros()) as usize
    }
}

impl<A: MemPool> BuddyAlg<A> {
    /// Pool Initialization with a given device size
    pub fn init(&mut self, base: u64, size: usize) {
        let mut idx = get_idx(size);
        if 1 << idx > size {
            idx -= 1;
        }
        self.buddies = [u64::MAX; 64];
        self.size = 1 << idx;
        self.available = self.size;
        self.buddies[idx] = base;
        self.last_idx = idx;
        self.log64.clear();
        self.drop_log.clear();
        self.aux.clear();

        Self::buddy(base).next = u64::MAX;

        #[cfg(not(any(feature = "no_pthread", windows)))] unsafe {
        crate::sync::init_lock(&mut self.mutex.0, &mut self.mutex.1);
        }

        #[cfg(any(feature = "no_pthread", windows))] {
        self.mutex = 0; }
    }

    #[inline]
    #[track_caller]
    fn buddy<'a>(off: u64) -> &'a mut Buddy {
        debug_assert!(off < u64::MAX - A::start(), "off(0x{:x}) out of range", off);
        debug_assert!(off + A::start() < A::end(), "off(0x{:x}) out of range", off);
        unsafe { read_addr(A::start() + off) }
    }

    #[inline]
    fn byte<'a>(off: u64) -> &'a mut u8 {
        unsafe { read_addr(A::start() + off) }
    }

    #[inline]
    fn lock(&mut self) {
        unsafe { 
            // debug_assert!(self.aux.empty(), "locked before: aux is not empty");

            #[cfg(not(any(feature = "no_pthread", windows)))]
            libc::pthread_mutex_lock(&mut self.mutex.0); 

            #[cfg(any(feature = "no_pthread", windows))] {
                let tid = std::thread::current().id().as_u64().get();
                while std::intrinsics::atomic_cxchg_acqrel(&mut self.mutex, 0, tid).0 != tid {}
            }
        }
    }

    #[inline]
    fn unlock(&mut self) {
        unsafe { 
            #[cfg(not(any(feature = "no_pthread", windows)))]
            libc::pthread_mutex_unlock(&mut self.mutex.0); 

            #[cfg(any(feature = "no_pthread", windows))]
            std::intrinsics::atomic_store_rel(&mut self.mutex, 0);
        }
    }

    #[inline]
    /// Adds a new low-level 64-bit log entry
    pub unsafe fn log(&mut self, off: u64, data: u64) {
        self.log64.push((off, data));
    }

    #[inline]
    /// Adds a new low-level `DropOnFailure` log entry
    pub unsafe fn drop_on_failure(&mut self, off: u64, len: usize) {
        self.drop_log.push((off, len));
    }

    #[inline]
    /// Adds a new entry to the auxiliary list of changes
    pub unsafe fn aux_push(&mut self, off: u64, data: u64) {
        self.aux.push((off, data));
    }

    #[inline]
    /// Drain the auxiliary list of changes
    /// 
    /// The functions [`alloc_impl`] and [`dealloc_impl`] fills up the auxiliary
    /// buffer with the required changes to the free lists. Then, they call this
    /// function to materialize the changes. The changes are not valid until
    /// `drain_aux()` is called. The recovery procedure performs changes if they
    /// are valid. Otherwise, it discards them.
    /// 
    /// [`alloc_impl`]: #method.alloc_impl
    /// [`dealloc_impl`]: #method.dealloc_impl
    pub fn drain_aux(&mut self) {
        sfence();

        self.aux_valid = true;
        self.aux.foreach(|(off, next)| {
            let n = Self::buddy(off);
            n.next = next;
        });
        self.aux.clear();
        self.log64.foreach(|(off, data)| unsafe {
            let n = Self::buddy(off);
            std::intrinsics::atomic_store_rel(&mut n.next, data);
        });
        self.log64.clear();
        self.available = self.available_log;
    }

    #[inline(always)]
    /// Begins a failure-atomic section
    pub unsafe fn prepare(&mut self) {
        self.lock();
        self.log64.clear();
        self.aux_valid = true;
    }

    #[inline]
    /// Materializes the changes in the auxiliary list and clears the drop log
    /// records
    pub unsafe fn perform(&mut self) {
        self.drain_aux();
        self.drop_log.clear();
        self.aux_valid = false;
        self.unlock();
    }

    #[inline]
    /// Discards the changes in the auxiliary buffer
    pub fn discard(&mut self) {
        self.aux.clear();
        self.log64.clear();
        self.drop_log.clear();
        self.unlock();
    }

    #[inline]
    fn get_off(b: &u64) -> u64 {
        let off = b as *const _ as u64;
        off - A::start()
    }

    #[inline]
    unsafe fn find_free_memory(&mut self, idx: usize, split: bool) -> Option<u64> {
        if idx > self.last_idx {
            // TODO: Check if there are enough free adjacent blocks to add up
            //       to the requested size.
            None
        } else {
            let res;
            if let Some(b) = off_to_option(self.buddies[idx]) {
                // Remove the available block and return it
                let buddy = Self::buddy(b);
                self.aux_push(Self::get_off(&self.buddies[idx]), buddy.next);
                res = b;
            } else {
                res = self.find_free_memory(idx + 1, true)?;
            }
            if idx > 0 && split {
                let next = res + (1 << (idx - 1));
                let mut curr = self.buddies[idx - 1];
                let mut prev: Option<u64> = None;

                while let Some(b) = off_to_option(curr) {
                    if b > next {
                        break;
                    }
                    prev = Some(b);
                    curr = Self::buddy(b).next;
                }

                if let Some(p) = prev {
                    self.aux_push(next, Self::buddy(p).next);
                    self.aux_push(p, next);
                } else {
                    self.aux_push(next, self.buddies[idx - 1]);
                    self.aux_push(Self::get_off(&self.buddies[idx - 1]), next);
                }
            }
            Some(res)
        }
    }

    #[inline]
    /// Generates required changes to the metadata for allocating a new memory
    /// block with the size `len`, and materialize them by calling
    /// [`drain_aux`](#methods.drain_aux) according to the `perform` argument.
    /// If successful, it returns the offset of the available free block.
    /// Otherwise, `u64::MAX` is returned.
    pub unsafe fn alloc_impl(&mut self, len: usize, perform: bool) -> u64 {
        self.lock();
        let idx = get_idx(len);
        let len = 1 << idx;

        if len > self.available {
            self.discard();
            u64::MAX
        } else {
            match self.find_free_memory(idx, false) {
                Some(off) => {
                    #[cfg(feature = "verbose")]
                    debug_alloc::<A>(off, len, self.used(), self.used() + (1 << idx));

                    self.available_log = self.available - len;

                    self.aux.sync_all();
                    if perform {
                        self.perform();
                    }

                    #[cfg(feature = "stat_footprint")]
                    {
                        let usage = self.size - self.available_log;
                        if usage > self.foot_print {
                            self.foot_print = usage;
                        }
                    }

                    off
                }
                None => {
                    eprintln!(
                        "No slot with size {} left (avilable= {})",
                        len,
                        self.available()
                    );
                    self.discard();
                    u64::MAX
                }
            }
        }
    }

    #[inline]
    /// Generates required changes to the metadata for reclaiming the memory
    /// block at offset `off` with the size of `len`, and materialize them by
    /// calling [`drain_aux`](#methods.drain_aux) according to the `perform`
    /// argument.
    pub unsafe fn dealloc_impl(&mut self, off: u64, len: usize, perform: bool) {
        self.lock();
        let idx = get_idx(len);
        let len = 1 << idx;

        #[cfg(feature = "verbose")]
        debug_dealloc::<A>(off, len, self.used(), self.used() - len);

        self.available_log = self.available;
        self.free_impl(off, len);

        self.aux.sync_all();
        if perform {
            self.perform();
        }
    }

    #[inline]
    unsafe fn free_impl(&mut self, off: u64, len: usize) {
        let idx = get_idx(len);
        let end = off + (1 << idx);
        let mut curr = self.buddies[idx];
        let mut prev: Option<u64> = None;
        if idx < self.last_idx {
            while let Some(b) = off_to_option(curr) {
                let e = Self::buddy(b);
                let on_left = off & (1 << idx) == 0;
                if (b == end && on_left) || (b + len as u64 == off && !on_left) {
                    let off = off.min(b);
                    if let Some(p) = prev {
                        self.aux_push(p, e.next);
                    } else {
                        self.aux_push(Self::get_off(&self.buddies[idx]), e.next);
                    }
                    self.available_log -= len;
                    self.free_impl(off, len << 1);
                    return;
                }
                if b > off {
                    break;
                }
                prev = Some(b);
                curr = e.next;
                // if curr == b {
                //     eprintln!("Double free for @{} ({})", off, len);
                //     self.aux.clear();
                //     return;
                // }
                debug_assert_ne!(curr, b, "Cyclic link in free_impl");
            }
        }
        if let Some(p) = prev {
            self.aux_push(off, Self::buddy(p).next);
            self.aux_push(p, off);
        } else {
            self.aux_push(off, self.buddies[idx]);
            self.aux_push(Self::get_off(&self.buddies[idx]), off);
        }
        self.available_log += len;
    }

    #[inline]
    /// Determines if the given address range is allocated
    pub fn is_allocated(&mut self, off: u64, _len: usize) -> bool {
        self.lock();

        if !self.aux.is_empty() {
            self.discard();
            return true;
        }

        let end = off + _len as u64 - 1;
        let idx = get_idx(_len);
        for idx in idx..self.last_idx + 1 {
            let len = 1 << idx;
            let mut curr = self.buddies[idx];

            #[cfg(feature = "check_allocator_cyclic_links")]
            let mut links = vec![];

            while let Some(b) = off_to_option(curr) {
                #[cfg(feature = "check_allocator_cyclic_links")]
                {
                    if links.contains(&b) {
                        self.discard();
                        panic!("A cyclic link detected in list {}", idx);
                    } else {
                        links.push(b);
                    }
                }

                let r = b + len;
                if (off >= b && off < r) || (end >= b && end < r) || (off <= b && end >= r) {
                    self.discard();
                    return false;
                }
                if b > off {
                    break;
                }
                curr = Self::buddy(b).next;
                debug_assert_ne!(curr, b, "Cyclic link in is_allocated");
            }
        }
        self.discard();
        true
    }

    #[inline]
    /// Starts the recovery procedure. If the crash happened while draining the
    /// auxiliary buffer, it continues draining it and making the remaining
    /// changes. It is rational because the [`DropOnFailure`] log was taken
    /// before draining the auxiliary buffer. When the draining is finished,
    /// the higher-level log reclaims the allocation in the higher level
    /// recovery procedure.
    /// 
    /// [`DropOnFailure`]: ../alloc/trait.MemPool.html#method.drop_on_failure
    pub fn recover(&mut self) {
        #[cfg(not(any(feature = "no_pthread", windows)))] unsafe {
        crate::sync::init_lock(&mut self.mutex.0, &mut self.mutex.1);
        }

        #[cfg(any(feature = "no_pthread", windows))] {
        self.mutex = 0; }

        if self.aux_valid {
            #[cfg(debug_assertions)]
            eprintln!("Crashed while the allocator was operating");

            #[cfg(feature = "verbose")] {
                self.aux.foreach(|(off, next)| {
                    let n = Self::buddy(off);
                    println!("aux @({:x}) {:x} -> {:x}", off, n.next, next);
                });

                self.log64.foreach(|(off, next)| {
                    let n = Self::buddy(off);
                    println!("log @({:x}) {:x} -> {:x}", off, n.next, next);
                });

                self.drop_log.foreach(|(off, len)| {
                    println!("drop ({:x}; {})", off, len);
                });
            }

            // continue draining
            self.drain_aux();

            // drop unnecessary allocations
            if !self.drop_log.is_empty() {
                eprintln!("Dropping unnecessary allocations");
                unsafe {
                    let self_mut = self as *mut Self;
                    self.drop_log.drain_atomic(|(off, len)| {
                        (*self_mut).dealloc_impl(off, len, false);
                    }, || {
                        (*self_mut).drain_aux();
                        (*self_mut).discard();
                    });
                }
                self.drop_log.clear();
            }

            #[cfg(debug_assertions)]
            self.check(module_path!());
        } else {
            self.aux.clear();
            self.log64.clear();
            self.drop_log.clear();
        }
    }

    pub fn recovery_info(&self, info_level: u32) -> String {
        let mut res = format!("Crashed while operating: {}\n",
            if self.aux_valid { "Yes" } else { "No" });
        if info_level > 1 {
            res += &format!("Redo Operation Logs (aux): {}\n", self.aux.len());
            res += &format!("Redo Logs (log64):         {}\n", self.log64.len());
            res += &format!("Drop Logs:                 {}\n", self.drop_log.len());
        }
        if info_level > 2 {
            if !self.aux.is_empty() {
                res += &format!("\nOperation Logs:\n");
                self.aux.foreach(|(off, next)| {
                    let n = Self::buddy(off);
                    res += &format!("  aux @({:x}) {:x} -> {:x}\n", off, n.next, next);
                });
            }
    
            if !self.log64.is_empty() {
                res += &format!("\nRedo Logs:\n");
                self.log64.foreach(|(off, next)| {
                    let n = Self::buddy(off);
                    res += &format!("  log @({:x}) {:x} -> {:x}\n", off, n.next, next);
                });
            }
    
            if !self.drop_log.is_empty() {
                res += &format!("\nDrop Logss:\n");
                self.drop_log.foreach(|(off, len)| {
                    res += &format!("  drop ({:x}; {})\n", off, len);
                });
            }
        }
        res
    }

    #[inline]
    /// Returns the pool size
    pub fn size(&self) -> usize {
        self.size
    }

    #[inline]
    /// Returns the total available space in the pool
    pub fn available(&self) -> usize {
        self.available
    }

    #[inline]
    /// Returns the total number of bytes used from the pool
    pub fn used(&self) -> usize {
        self.size - self.available
    }

    #[cfg(feature = "stat_footprint")]
    /// Returns the total number of bytes written to the pool. It may exceed the
    /// pool size as it does not subtract the reclaimed space after being used.
    pub fn stat_footprint(&self) -> usize {
        self.foot_print
    }

    fn check(&self, f: &str) {
        for idx in 3..self.last_idx + 1 {
            let mut curr = self.buddies[idx];
            while let Some(b) = off_to_option(curr) {
                let e = Self::buddy(b);
                curr = e.next;
                assert_ne!(curr, b, "Cyclic link in checking {}", f);
            }
        }
    }

    /// Prints the free lists
    pub fn print(&self) {
        println!();
        for idx in 3..self.last_idx + 1 {
            print!("{:>12} [{:>2}] ", 1 << idx, idx);
            let mut curr = self.buddies[idx];
            while let Some(b) = off_to_option(curr) {
                let e = Self::buddy(b);
                if A::contains(b+A::start()) {
                    print!("({}:{})", b, b + (1 << idx) - 1);
                } else {
                    print!("(ERR)");
                    break;
                }
                curr = e.next;
            }
            println!();
        }
    }
}

/// Memory Zones
/// 
/// It manages memory zones to optimally dedicate a zone to each cpu for 
/// scalability.
pub struct Zones<T, A: MemPool> {
    count: usize,
    quota: usize,
    base: usize,
    phantom: PhantomData<(T,A)>
}

impl<T, A: MemPool> Zones<T, A> {

    /// Creates a new `Zones` object
    /// 
    /// * `count` is the number of zones (usually is the number cpus)
    /// * `offset` is the size of reserved memory to be allocated for metadata
    /// 
    pub fn new(count: usize, offset: usize, quota: usize) -> Self {
        assert!(offset <= quota, "Memory quota exceeds the reserved memory ({} > {})", offset, quota);
        Self { count, quota, base: offset, phantom: PhantomData }
    }

    #[inline]
    /// Returns the size of zones
    pub fn quota(&self) -> usize {
        self.quota
    }

    #[inline]
    /// Returns the number of zones
    pub fn count(&self) -> usize {
        self.count
    }

    #[inline]
    /// Returns a mutable reference to the i-th zone object
    pub fn at(&self, i: usize) -> &mut T {
        debug_assert!(i < self.count);
        let off = self.base + i * mem::size_of::<T>();
        Self::read(off as u64)
    }

    #[inline]
    /// Returns a mutable reference to the zone object associated with the
    /// current cpu
    pub fn get(&self) -> &mut T {
        let i = cpu() % self.count;
        let off = self.base + i * mem::size_of::<T>();
        Self::read(off as u64)
    }

    #[inline]
    /// Returns a mutable reference to the zone object associated with the
    /// given offset
    pub fn from_off(&self, off: u64) -> (&mut T, usize) {
        let i = off as usize / self.quota;
        let off = self.base + i * mem::size_of::<T>();
        (Self::read(off as u64), i)
    }

    #[inline]
    fn read<'a>(off: u64) -> &'a mut T {
        unsafe { read_addr(A::start() + off) }
    }
}

impl<T, A: MemPool> Index<usize> for Zones<T, A> {
    type Output = T;
    fn index(&self, i: usize) -> &T { self.at(i) }
}

impl<T, A: MemPool> IndexMut<usize> for Zones<T, A> {
    fn index_mut(&mut self, i: usize) -> &mut T { self.at(i) }
}

#[cfg(test)]
mod test {
    use crate::default::*;
    // use crate::boxed::Pbox;
    type P = BuddyAlloc;

    #[test]
    fn buddy_alg_test() {
        use rand::distributions::Alphanumeric;
        use rand::Rng;

        struct Root {
            vec: PRefCell<PVec<Parc<(i32, PMutex<PString>)>>>
        }
        impl Default for Root {
            fn default() -> Self {
                Root {
                    vec: PRefCell::new(PVec::new())
                }
            }
        }
        let root = P::open::<Root>("buddy.pool", O_CFNE).unwrap();
        let u = P::used();
        P::transaction(|j| {
            let _b = Pbox::new(1, j);
            let _b = Pbox::new([0;8], j);
            let _b = Pbox::new([0;64], j);
            let _b = Pbox::new([0;1024], j);
            let _b = Pbox::new([0;4096], j);
            let _b = Pbox::new([0;10000], j);
        }).unwrap();

        P::transaction(|j| {
            let _b = Pbox::new([0;10000], j);
            let _b = Pbox::new([0;8], j);
            let _b = Pbox::new([0;1024], j);
            let _b = Pbox::new([0;64], j);
            let _b = Pbox::new(1, j);
            let _b = Pbox::new([0;4096], j);
        }).unwrap();

        P::transaction(|j| {
            let mut b = root.vec.borrow_mut(j);
            for i in 0..2 {
                b.push(Parc::new((i, PMutex::new(format!("item {}", i).to_pstring(j))), j), j);
            }
        }).unwrap();

        let mut ts = vec![];
        for i in 0..2 {
            let m = root.vec.borrow()[i].demote();
            ts.push(std::thread::spawn(move || {
                P::transaction(|j| {
                    if let Some(m) = m.promote(j) {
                        let mut m = m.1.lock(j);
                        let l = (rand::random::<usize>() % 100) + 1;
                        let s: String = //String::from_utf8(
                            rand::thread_rng()
                                .sample_iter(&Alphanumeric)
                                .take(l)
                                .collect();
                            //).unwrap();
                        *m = s.to_pstring(j);
                    }
                }).unwrap();
            }));
        }

        for t in ts {
            t.join().unwrap();
        }

        P::transaction(|j| {
            let mut vec = root.vec.borrow_mut(j);
            if vec.len() > 10 {
                vec.clear();
            }
        }).unwrap();

        println!("{} -> {}", u, P::used());
    }
}

#[macro_export]
/// This macro creates a new pool module and aliases for persistent types. It
/// generates type [`BuddyAlloc`] which a persistent allocator type. It is
/// recommended to alias the [`BuddyAlloc`] type for tidiness.
/// 
/// The aliased types are 
/// 
/// * `Pbox<T>` = [`corundum::boxed::Pbox`]`<T, `[`BuddyAlloc`]`>`
/// * `Prc<T>` = [`corundum::prc::Prc`]`<T, `[`BuddyAlloc`]`>`
/// * `Parc<T>` = [`corundum::sync::Parc`]`<T, `[`BuddyAlloc`]`>`
/// * `PMutex<T>` = [`corundum::sync::PMutex`]`<T, `[`BuddyAlloc`]`>`
/// * `PCell<T>` = [`corundum::cell::PCell`]`<T, `[`BuddyAlloc`]`>`
/// * `PRefCell<T>` = [`corundum::cell::PRefCell`]`<T, `[`BuddyAlloc`]`>`
/// * `VCell<T>` = [`corundum::cell::VCell`]`<T, `[`BuddyAlloc`]`>`
/// * `TCell<T>` = [`corundum::cell::TCell`]`<T, `[`BuddyAlloc`]`>`
/// * `PVec<T>` = [`corundum::vec::Vec`]`<T, `[`BuddyAlloc`]`>`
/// * `PString` = [`corundum::str::String`]`<`[`BuddyAlloc`]`>`
///
/// # Examples
/// 
/// To associate a single pool to the program, it is enough to define a pool
/// type using this macro.
/// 
/// ```
/// # fn main() {
/// corundum::pool!(my_alloc);
/// use my_alloc::*;
/// 
/// type P = BuddyAlloc;
/// 
/// let _pool = P::open_no_root("p.pool", O_CF).unwrap();
/// 
/// P::transaction(|j| {
///     let temp = Pbox::new(10, j);
/// }).unwrap();
/// # }
/// ```
/// 
/// If multiple pools are needed, multiple pool modules can be defined and used.
/// 
/// ```
/// use corundum::alloc::heap::*;
/// 
/// corundum::pool!(pool1);
/// corundum::pool!(pool2);
/// 
/// type P1 = pool1::BuddyAlloc;
/// type P2 = pool2::BuddyAlloc;
/// 
/// let _p1 = P1::open_no_root("p1.pool", O_CF).unwrap();
/// let _p2 = P2::open_no_root("p2.pool", O_CF).unwrap();
/// 
/// P1::transaction(|j1| {
///     let temp = pool1::Pbox::new(10, j1);
///     P2::transaction(|j2| {
///         let temp = pool2::Pbox::new(20, j2);
///     }).unwrap();
/// }).unwrap();
/// ```
/// 
/// [`BuddyAlloc`]: ./alloc/default/struct.BuddyAlloc.html
/// [`corundum::boxed::Pbox`]: ./boxed/struct.Pbox.html
/// [`corundum::prc::Prc`]: ./prc/struct.Prc.html
/// [`corundum::sync::Parc`]: ./sync/struct.Parc.html
/// [`corundum::sync::PMutex`]: ./sync/struct.PMutex.html
/// [`corundum::cell::PCell`]: ./cell/struct.PCell.html
/// [`corundum::cell::PRefCell`]: ./cell/struct.PRefCell.html
/// [`corundum::cell::VCell`]: ./cell/struct.VCell.html
/// [`corundum::cell::TCell`]: ./cell/struct.TCell.html
/// [`corundum::vec::Vec`]: ./vec/struct.Vec.html
/// [`corundum::str::String`]: ./str/struct.String.html
macro_rules! pool {
    ($name:ident) => {
        /// The default allocator module
        pub mod $name {
            use memmap::*;
            use std::collections::hash_map::DefaultHasher;
            use std::collections::HashMap;
            use std::fs::OpenOptions;
            use std::hash::{Hash, Hasher};
            use std::mem;
            use std::ops::Range;
            use std::path::{Path, PathBuf};
            use std::sync::atomic::{AtomicBool, Ordering};
            use std::sync::{Arc, Mutex};
            use std::thread::ThreadId;
            use $crate::ll::*;
            use $crate::cell::LazyCell;
            use $crate::result::Result;
            use $crate::utils::read;
            pub use $crate::*;
            pub use $crate::alloc::*;
            pub use $crate::cell::{RootCell, RootObj};
            pub use $crate::clone::PClone;
            pub use $crate::convert::PFrom;
            pub use $crate::str::ToPString;
            pub use $crate::stm::transaction;
            pub use $crate::ptr::Ptr;

            static mut BUDDY_START: u64 = 0;
            static mut BUDDY_VALID_START: u64 = 0;
            static mut BUDDY_END: u64 = 0;

            #[repr(C)]
            struct BuddyAllocInner {
                magic_number: u64,
                flags: u64,
                gen: u32,
                tx_gen: u32,
                root_obj: u64,
                root_type_id: u64,
                journals: u64,
                size: usize,
                zone: Zones<BuddyAlg<BuddyAlloc>, BuddyAlloc>
            }

            struct VData {
                filename: String,
                journals: HashMap<ThreadId, (u64, i32)>,
                mmap: MmapMut,
            }

            impl VData {
                fn new(mmap: MmapMut, filename: &str) -> Self {
                    Self {
                        filename: filename.to_string(),
                        journals: HashMap::new(),
                        mmap,
                    }
                }
            }

            impl BuddyAllocInner {
                fn init(&mut self, size: usize) {
                    let id = std::any::type_name::<Self>();
                    let mut s = DefaultHasher::new();
                    id.hash(&mut s);
                    self.flags = 0;
                    self.gen = 1;
                    self.tx_gen = 0;
                    self.root_obj = u64::MAX;
                    self.root_type_id = 0;
                    self.journals = u64::MAX;
                    self.size = size;

                    type T = BuddyAlg<BuddyAlloc>;
                    let cpus = if let Some(val) = std::env::var_os("CPUS") {
                        val.into_string().unwrap().parse::<usize>().unwrap()
                    } else {
                        num_cpus::get()
                    };
                    assert_ne!(cpus, 0);
                    let quota = size / cpus;
                    self.zone = Zones::new(cpus, mem::size_of::<Self>(), quota);
                    for i in 0..cpus {
                        self.zone[i].init((quota * i) as u64, quota);
                    }
                    self.magic_number = u64::MAX;
                    unsafe {
                        self.zone[0].alloc_impl(
                            mem::size_of::<Self>() + mem::size_of::<T>() * cpus,
                            true,
                        );
                    }
                    self.magic_number = s.finish();
                }

                fn as_bytes(&self) -> &[u8] {
                    let ptr: *const Self = self;
                    let ptr = ptr as *const u8;
                    unsafe { std::slice::from_raw_parts(ptr, std::mem::size_of::<Self>()) }
                }

                fn has_root(&self) -> bool {
                    self.flags & FLAG_HAS_ROOT == FLAG_HAS_ROOT
                }
            }

            /// A memory allocator with buddy allocation mechanism
            ///
            /// To define a new buddy allocator type as a memory pool, you may
            /// use [`pool!()`] macro. 
            /// 
            /// [`pool!()`]: ../macro.pool.html
            pub struct BuddyAlloc {}

            static mut BUDDY_INNER: Option<&'static mut BuddyAllocInner> = None;
            static mut OPEN: AtomicBool = AtomicBool::new(false);
            static mut MAX_GEN: u32 = 0;
            static mut VDATA: LazyCell<Arc<Mutex<Option<VData>>>> = 
                LazyCell::new(|| Arc::new(Mutex::new(None)));

            impl BuddyAlloc {
                fn running_transaction() -> bool {
                    let vdata = match unsafe { VDATA.lock() } {
                        Ok(g) => g,
                        Err(p) => p.into_inner()
                    };
                    if let Some(vdata) = &*vdata {
                        !vdata.journals.is_empty()
                    } else {
                        false
                    }
                }

                /// Opens a memory pool file and returns an instance of
                /// [`BuddyAlloc`](#) if success. The pool remains open as long
                /// as the instance lives.
                #[track_caller]
                pub fn open_impl(filename: &str) -> Result<Self> {
                    let metadata = std::fs::metadata(filename);
                    if let Err(e) = &metadata {
                        Err(format!("{}", e))
                    } else {
                        let metadata = metadata.unwrap();
                        assert!(metadata.is_file());
                        if metadata.len() < 8 {
                            Err("Invalid pool file".to_string())
                        } else {
                            let path = PathBuf::from(filename);
                            let file = OpenOptions::new()
                                .read(true)
                                .write(true)
                                .create(true)
                                .open(&path)
                                .unwrap();

                            let mut mmap =
                                unsafe { memmap::MmapOptions::new().map_mut(&file).unwrap() };

                            let raw_offset = mmap.get_mut(0).unwrap();

                            let id = std::any::type_name::<BuddyAllocInner>();
                            let mut s = DefaultHasher::new();
                            id.hash(&mut s);
                            let id = s.finish();

                            let inner = unsafe {
                                read::<BuddyAllocInner>(raw_offset)
                            };
                            assert_eq!(
                                inner.magic_number, id,
                                "Invalid magic number for the pool image file"
                            );

                            let base = raw_offset as *mut _ as u64;
                            unsafe {
                                inner.gen = MAX_GEN.max(inner.gen + 1);
                                inner.tx_gen = 0;
                                MAX_GEN = inner.gen;
                                BUDDY_START = base;
                                BUDDY_VALID_START = base
                                    + mem::size_of::<BuddyAllocInner>() as u64
                                    + mem::size_of::<BuddyAlg<Self>>() as u64;
                                BUDDY_END = BUDDY_START + inner.size as u64 + 1;
                                BUDDY_INNER = Some(inner);
                                let mut vdata = match VDATA.lock() {
                                    Ok(g) => g,
                                    Err(p) => p.into_inner()
                                };
                                *vdata = Some(VData::new(mmap, filename));
                            }

                            Ok(Self {})
                        }
                    }
                }
            }

            unsafe impl MemPool for BuddyAlloc {
                #[inline]
                fn name() -> &'static str {
                    stringify!($name)
                }

                /// Formats the image file
                unsafe fn format(filename: &str) -> Result<()> {
                    if Path::new(filename).exists() {
                        let file = OpenOptions::new()
                            .read(true)
                            .write(true)
                            .create(true)
                            .open(filename);
                        if let Err(e) = &file {
                            Err(format!("{}", e))
                        } else {
                            let file = file.unwrap();
                            let mut len = file.metadata().unwrap().len() as usize;
                            if len < 8 {
                                len = 10 * 1024 * 1024;
                                file.set_len(len as u64).unwrap();
                            }

                            let mut mmap = memmap::MmapOptions::new().map_mut(&file).unwrap();
                            let begin = mmap.get_mut(0).unwrap();
                            std::ptr::write_bytes(begin, 0xff, 8);
                            BUDDY_START = begin as *const _ as u64;
                            BUDDY_END = u64::MAX;

                            let inner = read::<BuddyAllocInner>(begin);
                            inner.init(len);
                            mmap.flush().unwrap();
                            Ok(())
                        }
                    } else {
                        Err("Image file does not exist".to_string())
                    }
                }

                #[inline]
                #[track_caller]
                fn gen() -> u32 {
                    static_inner!(BUDDY_INNER, inner, { inner.gen })
                }

                #[inline]
                #[track_caller]
                fn tx_gen() -> u32 {
                    static_inner!(BUDDY_INNER, inner, {
                        inner.tx_gen += 1;
                        inner.tx_gen
                    })
                }

                #[track_caller]
                fn size() -> usize {
                    static_inner!(BUDDY_INNER, inner, { inner.size })
                }

                #[inline]
                #[track_caller]
                fn available() -> usize {
                    static_inner!(BUDDY_INNER, inner, {
                        let mut sum = 0;
                        for i in 0..inner.zone.count() {
                            sum += inner.zone[i].available();
                        }
                        sum
                    })
                }

                #[track_caller]
                fn used() -> usize {
                    static_inner!(BUDDY_INNER, inner, {
                        let mut sum = 0;
                        for i in 0..inner.zone.count() {
                            sum += inner.zone[i].used();
                        }
                        sum
                    })
                }

                #[inline]
                fn rng() -> Range<u64> {
                    unsafe { BUDDY_VALID_START..BUDDY_END }
                }

                #[inline]
                fn start() -> u64 {
                    unsafe { BUDDY_START }
                }

                #[inline]
                fn end() -> u64 {
                    unsafe { BUDDY_END }
                }

                #[allow(unused_unsafe)]
                #[track_caller]
                unsafe fn pre_alloc(size: usize) -> (*mut u8, u64, usize, usize) {
                    #[cfg(feature = "stat_perf")]
                    let _perf = $crate::stat::Measure::<Self>::Alloc(std::time::Instant::now());

                    static_inner!(BUDDY_INNER, inner, {
                        let cpu = cpu();
                        let cnt = inner.zone.count();
                        for i in 0..cnt {
                            let z = (cpu+i)%cnt;
                            let a = inner.zone[z].alloc_impl(size, false);
                            if a != u64::MAX {
                                return (Self::get_mut_unchecked(a), a, size, z);
                            }
                        }
                        eprintln!(
                            "No space left (requested = {}, available= {})",
                            size, Self::available()
                        );
                        (std::ptr::null_mut(), u64::MAX, 0, 0)
                    })
                }

                #[allow(unused_unsafe)]
                #[track_caller]
                unsafe fn pre_dealloc(ptr: *mut u8, size: usize) -> usize {
                    #[cfg(feature = "stat_perf")]
                    let _perf = $crate::stat::Measure::<Self>::Dealloc(std::time::Instant::now());

                    static_inner!(BUDDY_INNER, inner, {
                        let off = Self::off(ptr).expect("invalid pointer");
                        let (zone,zidx) = inner.zone.from_off(off);
                        if cfg!(feature = "check_access_violation") {
                            if zone.is_allocated(off, size) {
                                zone.dealloc_impl(off, size, false);
                            } else {
                                panic!("offset @{} ({}) was not allocated", off, size);
                            }
                        } else {
                            zone.dealloc_impl(off, size, false);
                        }
                        zidx
                    })
                }

                #[inline]
                #[allow(unused_unsafe)]
                #[track_caller]
                unsafe fn log64(off: u64, val: u64, z: usize) {
                    static_inner!(BUDDY_INNER, inner, {
                        inner.zone[z].log(off, val);
                    })
                }

                #[inline]
                #[allow(unused_unsafe)]
                #[track_caller]
                unsafe fn drop_on_failure(off: u64, len: usize, z: usize) {
                    static_inner!(BUDDY_INNER, inner, {
                        inner.zone[z].drop_on_failure(off, len);
                    })
                }

                #[inline]
                #[track_caller]
                fn zone(off: u64) -> usize {
                    static_inner!(BUDDY_INNER, inner, {
                        off as usize / inner.zone.quota()
                    })
                }

                #[inline]
                #[allow(unused_unsafe)]
                #[track_caller]
                unsafe fn prepare(z: usize) {
                    static_inner!(BUDDY_INNER, inner, {
                        inner.zone[z].prepare();
                    })
                }

                #[inline]
                #[allow(unused_unsafe)]
                #[track_caller]
                unsafe fn perform(z: usize) {
                    static_inner!(BUDDY_INNER, inner, {
                        inner.zone[z].perform();
                    })
                }

                #[inline]
                #[allow(unused_unsafe)]
                #[track_caller]
                unsafe fn discard(z: usize) {
                    static_inner!(BUDDY_INNER, inner, {
                        inner.zone[z].discard();
                    })
                }

                #[inline]
                #[allow(unused_unsafe)]
                #[track_caller]
                fn allocated(off: u64, len: usize) -> bool {
                    static_inner!(BUDDY_INNER, inner, {
                        if off >= Self::end() {
                            false
                        } else if Self::contains(off + Self::start()) {
                            if cfg!(feature = "check_access_violation") {
                                inner.zone.from_off(off).0.is_allocated(off, len)
                            } else {
                                true
                            }
                        } else {
                            false
                        }
                    })
                }

                #[inline]
                #[allow(unused_unsafe)]
                #[track_caller]
                unsafe fn journals_head() -> &'static u64 {
                    static_inner!(BUDDY_INNER, inner, {
                        &inner.journals
                    })
                }

                #[allow(unused_unsafe)]
                #[track_caller]
                unsafe fn drop_journal(journal: &mut Journal) {
                    let _vdata = match VDATA.lock() {
                        Ok(g) => g,
                        Err(p) => p.into_inner()
                    };
                    static_inner!(BUDDY_INNER, inner, {
                        let off = Self::off(journal).unwrap();
                    
                        #[cfg(feature = "pin_journals")]
                        journal.drop_pages();

                        let z = Self::pre_dealloc(journal as *mut _ as *mut u8, mem::size_of::<Journal>());
                        if inner.journals == off {
                            Self::log64(Self::off_unchecked(&inner.journals), journal.next_off(), z);
                        }
                        if let Ok(prev) = Self::deref_mut::<Journal>(journal.prev_off()) {
                            Self::log64(Self::off_unchecked(prev.next_off_ref()), journal.next_off(), z);
                        }
                        if let Ok(next) = Self::deref_mut::<Journal>(journal.next_off()) {
                            Self::log64(Self::off_unchecked(next.prev_off_ref()), journal.prev_off(), z);
                        }
                        Self::perform(z);
                    });
                }

                #[allow(unused_unsafe)]
                #[track_caller]
                unsafe fn journals<T, F: Fn(&mut HashMap<ThreadId, (u64, i32)>)->T>(f: F)->T{
                    let mut vdata = match VDATA.lock() {
                        Ok(g) => g,
                        Err(p) => p.into_inner()
                    };
                    if let Some(vdata) = &mut *vdata {
                        f(&mut vdata.journals)
                    } else {
                        panic!("No memory pool is open or the root object is moved to a transaction. Try cloning the root object instead of moving it to a transaction.");
                    }
                }

                #[allow(unused_unsafe)]
                unsafe fn recover() {
                    static_inner!(BUDDY_INNER, inner, {
                        let info_level = std::env::var("RECOVERY_INFO")
                            .unwrap_or("0".to_string())
                            .parse::<u32>()
                            .expect("RECOVERY_INFO should be an unsigned integer");
                        
                        if info_level > 0 {
                            for i in 0..inner.zone.count() {
                                eprintln!("{:=^60}", format!(" Restore Allocator (Zone {}) ", i));
                                eprintln!("{}", inner.zone[i].recovery_info(info_level));
                            }

                            let mut curr = inner.journals;
                            while let Ok(j) = Self::deref_mut::<Journal>(curr) {
                                eprintln!("{:-^60}\n{}", format!(" Journal @({}) ", curr), j.recovery_info(info_level));
                                curr = j.next_off();
                            }
                        }

                        for i in 0..inner.zone.count() {
                            inner.zone[i].recover();
                        }
                        while let Ok(logs) = Self::deref_mut::<Journal>(inner.journals) {

                            #[cfg(feature = "verbose")]
                            println!("{:?}", logs);

                            logs.recover();
                            logs.clear();

                            #[cfg(feature = "pin_journals")]
                            Self::drop_journal(logs);
                        }
                    })
                }

                #[allow(unused_unsafe)]
                #[track_caller]
                fn open<'a, U: 'a + PSafe + RootObj<Self>>(
                    path: &str,
                    flags: u32,
                ) -> Result<RootCell<'a, U, Self>> {
                    let slf = Self::open_no_root(path, flags)?;
                    static_inner!(BUDDY_INNER, inner, {
                        // Replace it with std::any::TypeId::of::<U>() when it
                        // is available in the future for non-'static types
                        let id = format!("{} ({})", std::any::type_name::<U>(),
                            mem::size_of::<U>());
                        let mut s = DefaultHasher::new();
                        id.hash(&mut s);
                        let id = s.finish();
                        if !inner.has_root() {
                            if mem::size_of::<U>() == 0 {
                                Err("root type cannot be a ZST".to_string())
                            } else {
                                let root_off = Self::transaction(move |j| {
                                    let ptr = Self::new(U::init(j), j);
                                    Self::off_unchecked(ptr)
                                })
                                .unwrap();
                                let ptr = Self::get_unchecked(root_off);
                                inner.flags |= FLAG_HAS_ROOT;
                                inner.root_obj = root_off;
                                inner.root_type_id = id;
                                persist_obj(inner, true);
                                Ok((RootCell::new(ptr, Arc::new(slf))))
                            }
                        } else {
                            if inner.root_type_id == id {
                                Ok((RootCell::new(
                                    Self::deref::<U>(inner.root_obj)?,
                                    Arc::new(slf),
                                )))
                            } else {
                                Err("Incompatible root type".to_string())
                            }
                        }
                    })
                }

                #[inline]
                fn is_open() -> bool {
                    unsafe { BUDDY_INNER.is_some() }
                }

                #[allow(unused_unsafe)]
                #[track_caller]
                fn open_no_root(path: &str, flags: u32) -> Result<Self> {
                    unsafe {
                        while OPEN.compare_exchange(false, true, Ordering::AcqRel, Ordering::Relaxed).is_err() {}
                        if !Self::running_transaction() {
                            if let Ok(_) = Self::apply_flags(path, flags) {
                                let res = Self::open_impl(path);
                                if res.is_ok() {
                                    Self::recover();
                                }
                                res
                            } else {
                                OPEN.store(false, Ordering::Release);
                                Err("Could not open file".to_string())
                            }
                        } else {
                            OPEN.store(false, Ordering::Release);
                            Err("Could not open a pool inside a transaction of its own kind"
                                .to_string())
                        }
                    }
                }

                #[allow(unused_unsafe)]
                unsafe fn close() -> Result<()> {
                    if OPEN.load(Ordering::Acquire) {
<<<<<<< HEAD
                        static_inner!(BUDDY_INNER, inner, {
                            while let Ok(logs) =Self::deref_mut::<Journal>(inner.logs) {
                                logs.commit();
                                logs.clear();

                                #[cfg(feature = "pin_journals")]
                                Self::drop_journal(logs);
                            }
                        });
=======
>>>>>>> 88bb177f
                        let mut vdata = match VDATA.lock() {
                            Ok(g) => g,
                            Err(p) => p.into_inner()
                        };
                        *vdata = None;
                        BUDDY_INNER = None;
                        OPEN.store(false, Ordering::Release);
                        Ok(())
                    } else {
                        Err("Pool was already closed".to_string())
                    }
                }

                #[cfg(feature = "stat_footprint")]
                fn stat_footprint() -> usize {
                    static_inner!(BUDDY_INNER, inner, { inner.zone.stat_footprint() })
                }

                fn print_info() {
                    println!("{:=^80}", " All Zones ");
                    println!("      Total: {} bytes", Self::size());
                    println!("       Used: {} bytes", Self::used());
                    println!("  Available: {} bytes", Self::available());

                    static_inner!(BUDDY_INNER, inner, { 
                        for i in 0..inner.zone.count() {
                            println!("{:=^80}", format!(" Persistent Memory Zone #{} ", i));
                            println!("       Total      {}", inner.zone[i].size());
                            println!("        Used      {}", inner.zone[i].used());
                            println!("   Available      {}", inner.zone[i].available());
                            inner.zone[i].print();
                        }
                    })
                }
            }

            impl Drop for BuddyAlloc {
                fn drop(&mut self) {
                    unsafe {
                        Self::close().unwrap();
                    }

                    #[cfg(feature = "stat_perf")] {
                        eprintln!("{}", $crate::stat::report());
                    }
                }
            }

            /// Compact form of [`Pbox`](../../boxed/struct.Pbox.html)
            /// `<T,`[`BuddyAlloc`](./struct.BuddyAlloc.html)`>`.
            pub type Pbox<T> = $crate::boxed::Pbox<T, BuddyAlloc>;

            /// Compact form of [`Prc`](../../prc/struct.Prc.html)
            /// `<T,`[`BuddyAlloc`](./struct.BuddyAlloc.html)`>`.
            pub type Prc<T> = $crate::prc::Prc<T, BuddyAlloc>;

            /// Compact form of [`Parc`](../../sync/struct.Parc.html)
            /// `<T,`[`BuddyAlloc`](./struct.BuddyAlloc.html)`>`.
            pub type Parc<T> = $crate::sync::Parc<T, BuddyAlloc>;

            /// Compact form of [`PMutex`](../../sync/struct.PMutex.html)
            /// `<T,`[`BuddyAlloc`](./struct.BuddyAlloc.html)`>`.
            pub type PMutex<T> = $crate::sync::PMutex<T, BuddyAlloc>;

            /// Compact form of [`PCell`](../../cell/struct.PCell.html)
            /// `<T,`[`BuddyAlloc`](./struct.BuddyAlloc.html)`>`.
            pub type PCell<T> = $crate::cell::PCell<T, BuddyAlloc>;

            /// Compact form of [`LogNonNull`](../../ptr/struct.LogNonNull.html)
            /// `<T,`[`BuddyAlloc`](./struct.BuddyAlloc.html)`>`.
            pub type PNonNull<T> = $crate::ptr::LogNonNull<T, BuddyAlloc>;

            /// Compact form of [`PRefCell`](../../cell/struct.PRefCell.html)
            /// `<T,`[`BuddyAlloc`](./struct.BuddyAlloc.html)`>`.
            pub type PRefCell<T> = $crate::cell::PRefCell<T, BuddyAlloc>;

            /// Compact form of [`Ref`](../../cell/struct.Ref.html)
            /// `<'b, T, `[`BuddyAlloc`](./struct.BuddyAlloc.html)`>`.
            pub type PRef<'b, T> = $crate::cell::Ref<'b, T, BuddyAlloc>;

            /// Compact form of [`RefMut`](../../cell/struct.Mut.html)
            /// `<'b, T, `[`BuddyAlloc`](./struct.BuddyAlloc.html)`>`.
            pub type PRefMut<'b, T> = $crate::cell::RefMut<'b, T, BuddyAlloc>;

            /// Compact form of [`VCell`](../../cell/struct.VCell.html)
            /// `<T,`[`BuddyAlloc`](./struct.BuddyAlloc.html)`>`.
            pub type VCell<T> = $crate::cell::VCell<T, BuddyAlloc>;

            /// Compact form of [`TCell`](../../cell/struct.TCell.html)
            /// `<T,`[`BuddyAlloc`](./struct.BuddyAlloc.html)`>`.
            pub type TCell<T> = $crate::cell::TCell<T, BuddyAlloc>;

            /// Compact form of [`Vec`](../../vec/struct.Vec.html)
            /// `<T,`[`BuddyAlloc`](./struct.BuddyAlloc.html)`>`.
            pub type PVec<T> = $crate::vec::Vec<T, BuddyAlloc>;

            /// Compact form of [`String`](../../str/struct.String.html)
            /// `<`[`BuddyAlloc`](./struct.BuddyAlloc.html)`>`.
            pub type PString = $crate::str::String<BuddyAlloc>;

            /// Compact form of [`Journal`](../../stm/struct.Journal.html)
            /// `<`[`BuddyAlloc`](./struct.BuddyAlloc.html)`>`.
            pub type Journal = $crate::stm::Journal<BuddyAlloc>;

            pub mod prc {
                /// Compact form of [`prc::Weak`](../../../prc/struct.Weak.html)
                /// `<`[`BuddyAlloc`](./struct.BuddyAlloc.html)`>`.
                pub type PWeak<T> = $crate::prc::Weak<T, super::BuddyAlloc>;

                /// Compact form of [`prc::VWeak`](../../../prc/struct.VWeak.html)
                /// `<`[`BuddyAlloc`](../struct.BuddyAlloc.html)`>`.
                pub type VWeak<T> = $crate::prc::VWeak<T, super::BuddyAlloc>;
            }

            pub mod parc {
                /// Compact form of [`sync::Weak`](../../../sync/struct.Weak.html)
                /// `<`[`BuddyAlloc`](../struct.BuddyAlloc.html)`>`.
                pub type PWeak<T> = $crate::sync::Weak<T, super::BuddyAlloc>;

                /// Compact form of [`sync::VWeak`](../../../sync/struct.VWeak.html)
                /// `<`[`BuddyAlloc`](../struct.BuddyAlloc.html)`>`.
                pub type VWeak<T> = $crate::sync::VWeak<T, super::BuddyAlloc>;
            }
        }
    };
}

#[cfg(feature = "verbose")]
pub fn debug_alloc<A: MemPool>(addr: u64, len: usize, pre: usize, post: usize) {
    crate::log!(A, Green, "", "PRE: {:<6}  ({:>6x}:{:<6x}) = {:<6} POST = {:<6}",
        pre, addr, addr + len as u64 - 1, len, post);
}

#[cfg(feature = "verbose")]
pub fn debug_dealloc<A: MemPool>(addr: u64, len: usize, pre: usize, post: usize) {
    crate::log!(A, Red, "DEALLOC", "PRE: {:<6}  ({:>6x}:{:<6x}) = {:<6} POST = {:<6}",
        pre, addr, addr + len as u64 - 1, len, post);
}<|MERGE_RESOLUTION|>--- conflicted
+++ resolved
@@ -1434,18 +1434,6 @@
                 #[allow(unused_unsafe)]
                 unsafe fn close() -> Result<()> {
                     if OPEN.load(Ordering::Acquire) {
-<<<<<<< HEAD
-                        static_inner!(BUDDY_INNER, inner, {
-                            while let Ok(logs) =Self::deref_mut::<Journal>(inner.logs) {
-                                logs.commit();
-                                logs.clear();
-
-                                #[cfg(feature = "pin_journals")]
-                                Self::drop_journal(logs);
-                            }
-                        });
-=======
->>>>>>> 88bb177f
                         let mut vdata = match VDATA.lock() {
                             Ok(g) => g,
                             Err(p) => p.into_inner()
